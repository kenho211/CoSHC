# coding=utf-8
# Copyright 2018 The Google AI Language Team Authors and The HuggingFace Inc. team.
# Copyright (c) 2018, NVIDIA CORPORATION.  All rights reserved.
#
# Licensed under the Apache License, Version 2.0 (the "License");
# you may not use this file except in compliance with the License.
# You may obtain a copy of the License at
#
#     http://www.apache.org/licenses/LICENSE-2.0
#
# Unless required by applicable law or agreed to in writing, software
# distributed under the License is distributed on an "AS IS" BASIS,
# WITHOUT WARRANTIES OR CONDITIONS OF ANY KIND, either express or implied.
# See the License for the specific language governing permissions and
# limitations under the License.
"""
Fine-tuning the library models for language modeling on a text file (GPT, GPT-2, BERT, RoBERTa).
GPT and GPT-2 are fine-tuned using a causal language modeling (CLM) loss while BERT and RoBERTa are fine-tuned
using a masked language modeling (MLM) loss.
"""

import argparse
import logging
import os
import pickle
import random
import torch # type: ignore
import json
import time
import numpy as np
from model import Model
from torch.nn import CrossEntropyLoss, MSELoss # type: ignore
from torch.utils.data import DataLoader, Dataset, SequentialSampler, RandomSampler,TensorDataset # type: ignore
from transformers import (WEIGHTS_NAME, AdamW, get_linear_schedule_with_warmup, # type: ignore
                  RobertaConfig, RobertaModel, RobertaTokenizer)

logger = logging.getLogger(__name__)


class InputFeatures(object):
    """A single training/test features for a example."""
    def __init__(self,
                 code_tokens,
                 code_ids,
                 nl_tokens,
                 nl_ids,
                 url,

    ):
        self.code_tokens = code_tokens
        self.code_ids = code_ids
        self.nl_tokens = nl_tokens
        self.nl_ids = nl_ids
        self.url=url

        
def convert_examples_to_features(js,tokenizer,args):
    #code
    code=' '.join(js['code_tokens'])
    code_tokens=tokenizer.tokenize(code)[:args.code_length-2]
    code_tokens =[tokenizer.cls_token]+code_tokens+[tokenizer.sep_token]
    code_ids =  tokenizer.convert_tokens_to_ids(code_tokens)
    padding_length = args.code_length - len(code_ids)
    code_ids+=[tokenizer.pad_token_id]*padding_length
    
    nl=' '.join(js['docstring_tokens'])
    nl_tokens=tokenizer.tokenize(nl)[:args.nl_length-2]
    nl_tokens =[tokenizer.cls_token]+nl_tokens+[tokenizer.sep_token]
    nl_ids =  tokenizer.convert_tokens_to_ids(nl_tokens)
    padding_length = args.nl_length - len(nl_ids)
    nl_ids+=[tokenizer.pad_token_id]*padding_length    
    
    return InputFeatures(code_tokens,code_ids,nl_tokens,nl_ids,js['url'])

class TextDataset(Dataset):
    def __init__(self, tokenizer, args, file_path=None):
        self.examples = []
        data=[]
        with open(file_path) as f:
            for line in f:
                line=line.strip()
                js=json.loads(line)
                data.append(js)

        for js in data:
            self.examples.append(convert_examples_to_features(js,tokenizer,args))
            
        if 'train' in file_path:
            for idx, example in enumerate(self.examples[:3]):
                logger.info("*** Example ***")
                logger.info("idx: {}".format(idx))
                logger.info("code_tokens: {}".format([x.replace('\u0120','_') for x in example.code_tokens]))
                logger.info("code_ids: {}".format(' '.join(map(str, example.code_ids))))
                logger.info("nl_tokens: {}".format([x.replace('\u0120','_') for x in example.nl_tokens]))
                logger.info("nl_ids: {}".format(' '.join(map(str, example.nl_ids))))                             
        
    def __len__(self):
        return len(self.examples)

    def __getitem__(self, i):   
        return (torch.tensor(self.examples[i].code_ids),torch.tensor(self.examples[i].nl_ids))
            

def set_seed(seed=42):
    random.seed(seed)
    os.environ['PYHTONHASHSEED'] = str(seed)
    np.random.seed(seed)
    torch.manual_seed(seed)
    torch.cuda.manual_seed(seed)
    torch.backends.cudnn.deterministic = True


def train(args, model, tokenizer):
    """ Train the model """
    #get training dataset
    train_dataset=TextDataset(tokenizer, args, args.train_data_file)
    train_sampler = RandomSampler(train_dataset)
    train_dataloader = DataLoader(train_dataset, sampler=train_sampler, batch_size=args.train_batch_size,num_workers=4)
    
    #get optimizer and scheduler
    optimizer = AdamW(model.parameters(), lr=args.learning_rate, eps=1e-8)
    scheduler = get_linear_schedule_with_warmup(optimizer, num_warmup_steps=0,num_training_steps=len(train_dataloader)*args.num_train_epochs)
    
    # multi-gpu training (should be after apex fp16 initialization)
    if args.n_gpu > 1:
        model = torch.nn.DataParallel(model)

    # Train!
    logger.info("***** Running training *****")
    logger.info("  Num examples = %d", len(train_dataset))
    logger.info("  Num Epochs = %d", args.num_train_epochs)
    logger.info("  Instantaneous batch size per GPU = %d", args.train_batch_size//args.n_gpu)
    logger.info("  Total train batch size  = %d", args.train_batch_size)
    logger.info("  Total optimization steps = %d", len(train_dataloader)*args.num_train_epochs)
    
    # model.resize_token_embeddings(len(tokenizer))
    model.zero_grad()
    
    model.train()
    tr_num,tr_loss,best_mrr=0,0,0 
    for idx in range(args.num_train_epochs): 
        for step,batch in enumerate(train_dataloader):
            #get inputs
            code_inputs = batch[0].to(args.device)    
            nl_inputs = batch[1].to(args.device)
            #get code and nl vectors
            code_vec = model(code_inputs=code_inputs)
            nl_vec = model(nl_inputs=nl_inputs)
            
            #calculate scores and loss
            scores=torch.einsum("ab,cb->ac",nl_vec,code_vec)
            loss_fct = CrossEntropyLoss()
            loss = loss_fct(scores, torch.arange(code_inputs.size(0), device=scores.device))
            
            #report loss
            tr_loss += loss.item()
            tr_num+=1
            if (step+1)% 100==0:
                logger.info("epoch {} step {} loss {}".format(idx,step+1,round(tr_loss/tr_num,5)))
                tr_loss=0
                tr_num=0
            
            #backward
            loss.backward()
            torch.nn.utils.clip_grad_norm_(model.parameters(), args.max_grad_norm)
            optimizer.step()
            optimizer.zero_grad()
            scheduler.step() 
            
        #evaluate    
        results = evaluate(args, model, tokenizer,args.eval_data_file, eval_when_training=True)
        for key, value in results.items():
            logger.info("  %s = %s", key, round(value,4))    
            
        #save best model
        if results['MRR']>best_mrr:
            best_mrr=results['MRR']
            logger.info("  "+"*"*20)  
            logger.info("  Best mrr:%s",round(best_mrr,4))
            logger.info("  "+"*"*20)                          

            checkpoint_prefix = 'checkpoint-best-mrr'
            output_dir = os.path.join(args.output_dir, '{}'.format(checkpoint_prefix))                        
            if not os.path.exists(output_dir):
                os.makedirs(output_dir)         
            model_to_save = model.module if hasattr(model,'module') else model
            output_dir = os.path.join(output_dir, '{}'.format('model.bin')) 
            torch.save(model_to_save.state_dict(), output_dir) 
            logger.info("Saving model checkpoint to %s", output_dir)


def evaluate(args, model, tokenizer,file_name,eval_when_training=False):
    query_dataset = TextDataset(tokenizer, args, file_name)
    query_sampler = SequentialSampler(query_dataset)
    query_dataloader = DataLoader(query_dataset, sampler=query_sampler, batch_size=args.eval_batch_size,num_workers=4)
    
    code_dataset = TextDataset(tokenizer, args, args.codebase_file)
    code_sampler = SequentialSampler(code_dataset)
    code_dataloader = DataLoader(code_dataset, sampler=code_sampler, batch_size=args.eval_batch_size,num_workers=4)    

    # multi-gpu evaluate
    if args.n_gpu > 1 and eval_when_training is False:
        model = torch.nn.DataParallel(model)

    # Eval!
    logger.info("***** Running evaluation *****")
    logger.info("  Num queries = %d", len(query_dataset))
    logger.info("  Num codes = %d", len(code_dataset))
    logger.info("  Batch size = %d", args.eval_batch_size)

    
    model.eval()
    code_vecs=[] 
    nl_vecs=[]

    logger.info("Precomputing nl representations")
    for batch in query_dataloader:
        nl_inputs = batch[1].to(args.device)
        with torch.no_grad():
            nl_vec = model(nl_inputs=nl_inputs) 
            nl_vecs.append(nl_vec.cpu().numpy()) 
    logger.info("Precomputing nl representations completed")

    logger.info("Precomputing code representations")
    for batch in code_dataloader:
        code_inputs = batch[0].to(args.device)    
        with torch.no_grad():
            code_vec= model(code_inputs=code_inputs)
            code_vecs.append(code_vec.cpu().numpy())  
    logger.info("Precomputing code representations completed")

    code_vecs=np.concatenate(code_vecs,0)
    nl_vecs=np.concatenate(nl_vecs,0)

    # Vector Similarity Calculation
    logger.info("Calculating vector similarity")
    start_time = time.time()
    scores=np.matmul(nl_vecs,code_vecs.T)
    similarity_time = time.time() - start_time
    logger.info("Vector similarity calculation completed")

    # Array Sorting
    logger.info("Sorting array")
    start_time = time.time()
    sort_ids=np.argsort(scores, axis=-1, kind='quicksort', order=None)[:,::-1]    
    sorting_time = time.time() - start_time
    logger.info("Array sorting completed")

    # Total Retrieval Time
    total_retrieval_time = similarity_time + sorting_time

    nl_urls=[]
    code_urls=[]
    for example in query_dataset.examples:
        nl_urls.append(example.url)
        
    for example in code_dataset.examples:
        code_urls.append(example.url)
        
    ranks=[]
    success_at_1=[]
    success_at_5=[]
    success_at_10=[]
    logger.info("Calculating success@1,5,10 and MRR")
    for url, sort_id in zip(nl_urls,sort_ids):
        rank = 0
        found = False
        for idx in sort_id[:1000]:
            if found is False:
                rank += 1
            if code_urls[idx] == url:
                found = True
                break

        # Rank for MRR later
        if found:
            ranks.append(1/rank)
            if rank <= 1:
                success_at_1.append(1)
                success_at_5.append(1)
                success_at_10.append(1)
            elif rank <= 5:
                success_at_1.append(0)
                success_at_5.append(1)
                success_at_10.append(1)
            elif rank <= 10:
                success_at_1.append(0)
                success_at_5.append(0)
                success_at_10.append(1)
            else:
                success_at_1.append(0)
                success_at_5.append(0)
                success_at_10.append(0)
        else:
            ranks.append(0)

    total_time = similarity_time + sorting_time
    result = {
        "Success@1": np.mean(success_at_1),
        "Success@5": np.mean(success_at_5),
        "Success@10": np.mean(success_at_10),
        "MRR": np.mean(ranks),
<<<<<<< HEAD
        "TotalTime": total_time,
=======
        "RetrievalTime": retrieval_time,
>>>>>>> f4c2a1ee
        "SimilarityTime": similarity_time,
        "SortingTime": sorting_time,
    }
    return result

                        
                        
def main(args=None):
    if args is None:
        parser = argparse.ArgumentParser()

        ## Required parameters
        parser.add_argument("--train_data_file", default=None, type=str, required=True,
                            help="The input training data file (a json file).")
        parser.add_argument("--output_dir", default=None, type=str, required=True,
                            help="The output directory where the model predictions and checkpoints will be written.")
        parser.add_argument("--eval_data_file", default=None, type=str,
                            help="An optional input evaluation data file to evaluate the MRR(a jsonl file).")
        parser.add_argument("--test_data_file", default=None, type=str,
                            help="An optional input test data file to test the MRR(a josnl file).")
        parser.add_argument("--codebase_file", default=None, type=str,
                            help="An optional input test data file to codebase (a jsonl file).")  
        
        parser.add_argument("--model_name_or_path", default=None, type=str,
                            help="The model checkpoint for weights initialization.")
        parser.add_argument("--config_name", default="", type=str,
                            help="Optional pretrained config name or path if not the same as model_name_or_path")
        parser.add_argument("--tokenizer_name", default="", type=str,
                            help="Optional pretrained tokenizer name or path if not the same as model_name_or_path")
        
        parser.add_argument("--nl_length", default=128, type=int,
                            help="Optional NL input sequence length after tokenization.")    
        parser.add_argument("--code_length", default=256, type=int,
                            help="Optional Code input sequence length after tokenization.") 
        
        parser.add_argument("--do_train", action='store_true',
                            help="Whether to run training.")
        parser.add_argument("--do_eval", action='store_true',
                            help="Whether to run eval on the dev set.")
        parser.add_argument("--do_test", action='store_true',
                            help="Whether to run eval on the test set.")  
        

        parser.add_argument("--train_batch_size", default=4, type=int,
                            help="Batch size for training.")
        parser.add_argument("--eval_batch_size", default=4, type=int,
                            help="Batch size for evaluation.")
        parser.add_argument("--learning_rate", default=5e-5, type=float,
                            help="The initial learning rate for Adam.")
        parser.add_argument("--max_grad_norm", default=1.0, type=float,
                            help="Max gradient norm.")
        parser.add_argument("--num_train_epochs", default=1, type=int,
                            help="Total number of training epochs to perform.")

        parser.add_argument('--seed', type=int, default=42,
                            help="random seed for initialization")
    
        #print arguments
        args = parser.parse_args()
        
    #set log
    logging.basicConfig(format='%(asctime)s - %(levelname)s - %(name)s -   %(message)s',
                    datefmt='%m/%d/%Y %H:%M:%S',level=logging.INFO )
    #set device
    device = torch.device("cuda" if torch.cuda.is_available() else "cpu")
    args.n_gpu = torch.cuda.device_count()
    args.device = device
    logger.info("device: %s, n_gpu: %s",device, args.n_gpu)
    
    # Set seed
    set_seed(args.seed)

    #build model
    config = RobertaConfig.from_pretrained(args.config_name if args.config_name else args.model_name_or_path)
    tokenizer = RobertaTokenizer.from_pretrained(args.tokenizer_name)
    _base_model = RobertaModel.from_pretrained(args.tokenizer_name)
    model = Model(_base_model)

    logger.info("Training/evaluation parameters %s", args)
    model.to(args.device)
    
    # Training
    if args.do_train:
        train(args, model, tokenizer)

    # Evaluation
    if args.do_eval:
        checkpoint_prefix = 'checkpoint-best-mrr/pytorch_model.bin'
        output_dir = os.path.join(args.output_dir, '{}'.format(checkpoint_prefix))  
        # model.load_state_dict(torch.load(output_dir),strict=False) 
        model.load_state_dict(torch.load(output_dir, map_location=args.device), strict=True)     
        model.to(args.device)
        result=evaluate(args, model, tokenizer,args.eval_data_file)
        logger.info("***** Eval results *****")
        for key in sorted(result.keys()):
            logger.info("  %s = %s", key, str(round(result[key],4)))
            
    if args.do_test:
        checkpoint_prefix = 'checkpoint-best-mrr/pytorch_model.bin'
        output_dir = os.path.join(args.output_dir, '{}'.format(checkpoint_prefix))  
        # model.load_state_dict(torch.load(output_dir),strict=False)
        model.load_state_dict(torch.load(output_dir, map_location=args.device), strict=True)
        model.to(args.device)
        result=evaluate(args, model, tokenizer,args.test_data_file)
        logger.info("***** Eval results *****")
        for key in sorted(result.keys()):
            logger.info("  %s = %s", key, str(round(result[key],4)))

    return result


if __name__ == "__main__":
    main()<|MERGE_RESOLUTION|>--- conflicted
+++ resolved
@@ -300,11 +300,7 @@
         "Success@5": np.mean(success_at_5),
         "Success@10": np.mean(success_at_10),
         "MRR": np.mean(ranks),
-<<<<<<< HEAD
         "TotalTime": total_time,
-=======
-        "RetrievalTime": retrieval_time,
->>>>>>> f4c2a1ee
         "SimilarityTime": similarity_time,
         "SortingTime": sorting_time,
     }
